[tool.poetry]
name = "suas-2023"
version = "0.1.0"
description = ""
authors = []
license = "MIT"

[tool.poetry.dependencies]
python = "^3.10"
pip = "^22.0.4"
mavsdk = "*"
numpy = "^1.21.2"
opencv-python = "^4.5.3.56"
pytesseract = "^0.3.9"
lxml = "^4.8.0"
colorlog = "^6.6.0"
pyproj = "^3.3.0"
pyusb = "^1.2.1"
mypy = "^0.931"
matplotlib = "^3.5.1"
utm = "^0.7.0"
Shapely = "^1.8.1"
nptyping = "^2.3.1"
scipy = "^1.9.3"
<<<<<<< HEAD
ouster-sdk = {extras = ["examples"], version = "^0.7.1"}
=======
ticlib = "^0.2.2"
torch = "^1.13.1"
pandas = "^1.5.3"
requests = "^2.28.2"
psutil = "^5.9.4"
torchvision = "^0.14.1"
pyyaml = "^6.0"
tqdm = "^4.64.1"
seaborn = "^0.12.2"
gitpython = "^3.1.31"
setuptools = "^67.4.0"
>>>>>>> 197c7749

[tool.poetry.dev-dependencies]
black = "^21.12b0"
pylint = "^2.12.2"

[build-system]
requires = ["poetry-core>=1.0.0"]
build-backend = "poetry.core.masonry.api"<|MERGE_RESOLUTION|>--- conflicted
+++ resolved
@@ -22,9 +22,7 @@
 Shapely = "^1.8.1"
 nptyping = "^2.3.1"
 scipy = "^1.9.3"
-<<<<<<< HEAD
 ouster-sdk = {extras = ["examples"], version = "^0.7.1"}
-=======
 ticlib = "^0.2.2"
 torch = "^1.13.1"
 pandas = "^1.5.3"
@@ -36,7 +34,6 @@
 seaborn = "^0.12.2"
 gitpython = "^3.1.31"
 setuptools = "^67.4.0"
->>>>>>> 197c7749
 
 [tool.poetry.dev-dependencies]
 black = "^21.12b0"
