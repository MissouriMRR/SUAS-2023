--- conflicted
+++ resolved
@@ -19,11 +19,7 @@
     """
     Exception for when the drone cannot connect
     """
-<<<<<<< HEAD
-=======
-
     pass
->>>>>>> daf44793
 
 
 class StateMachine:
