--- conflicted
+++ resolved
@@ -43,14 +43,7 @@
         logging.info("State %s has begun", self.name)
         self.state_settings: StateSettings = state_settings
 
-<<<<<<< HEAD
-    async def run(self, drone: System) -> \
-            Start | PreProcess | Takeoff | Waypoints | ODLC | AirDrop | Land | Final | None:
-=======
-    async def run(
-        self, drone: System
-    ) -> Start | PreProcess | Takeoff | Waypoints | ODLC | AirDrop | Land | Final:
->>>>>>> cebaf55b
+    async def run(self, drone: System) -> Start | PreProcess | Takeoff | Waypoints | ODLC | AirDrop | Land | Final | None:
         """
         Flight mission code for each state
 
