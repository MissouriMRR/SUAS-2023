"""Implement the behavior of the Waypoint state."""
import asyncio
import logging

from flight.extract_gps import extract_gps, GPSData
from flight.extract_gps import Waypoint as Waylist

from flight.waypoint.goto import move_to

from state_machine.states.airdrop import Airdrop
from state_machine.states.odlc import ODLC
from state_machine.states.state import State
from state_machine.states.waypoint import Waypoint


async def run(self: Waypoint) -> State:
    """
    Run method implementation for the Waypoint state.

    This method instructs the drone to navigate to a specified waypoint and
    transitions to the Airdrop or ODLC State.

    Returns
    -------
    Airdrop : State
        The next state after successfully reaching the specified waypoint and
        initiating the Airdrop process.
    ODLC : State
        The next state after successfully reaching the specified waypoint and
        initiating the ODLC process.

    Notes
    -----
    This method is responsible for guiding the drone to a predefined waypoint in its flight path.
    Upon reaching the waypoint, it transitions the drone to the Land state to initiate landing.

    """

    gps_path: str = "flight/data/waypoint_data.json"

    try:
        logging.info("Waypoint state running")
        print("Moving to waypoint")

        gps_dict: GPSData = extract_gps(gps_path)
        waypoints: list[Waylist] = gps_dict["waypoints"]

        for waypoint in waypoints:
            # use 5/6 as a fast parameter to get 25m with plenty of leeway while being fast
<<<<<<< HEAD
            await move_to(
                self.drone.system, waypoint[0], waypoint[1], waypoint[2], 5 / 6
            )
=======
            await move_to(self.drone.system, waypoint[0], waypoint[1], waypoint[2], 5 / 6)
>>>>>>> 2110c006

        if self.drone.odlc_scan:
            return ODLC(self.drone, self.flight_settings)
        return Airdrop(self.drone, self.flight_settings)

    except asyncio.CancelledError as ex:
        logging.error("Waypoint state canceled")
        raise ex
    finally:
        pass


# Set the run_callable attribute of the Waypoint class to the run function
Waypoint.run_callable = run<|MERGE_RESOLUTION|>--- conflicted
+++ resolved
@@ -19,6 +19,7 @@
 
     This method instructs the drone to navigate to a specified waypoint and
     transitions to the Airdrop or ODLC State.
+    transitions to the Airdrop or ODLC State.
 
     Returns
     -------
@@ -26,7 +27,12 @@
         The next state after successfully reaching the specified waypoint and
         initiating the Airdrop process.
     ODLC : State
+    Airdrop : State
         The next state after successfully reaching the specified waypoint and
+        initiating the Airdrop process.
+    ODLC : State
+        The next state after successfully reaching the specified waypoint and
+        initiating the ODLC process.
         initiating the ODLC process.
 
     Notes
@@ -47,13 +53,7 @@
 
         for waypoint in waypoints:
             # use 5/6 as a fast parameter to get 25m with plenty of leeway while being fast
-<<<<<<< HEAD
-            await move_to(
-                self.drone.system, waypoint[0], waypoint[1], waypoint[2], 5 / 6
-            )
-=======
             await move_to(self.drone.system, waypoint[0], waypoint[1], waypoint[2], 5 / 6)
->>>>>>> 2110c006
 
         if self.drone.odlc_scan:
             return ODLC(self.drone, self.flight_settings)
