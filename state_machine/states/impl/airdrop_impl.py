"""Implements the behavior of the Airdrop state."""

import asyncio
import logging
import json

from state_machine.state_tracker import update_state

from state_machine.states.airdrop import Airdrop
from state_machine.states.land import Land
from state_machine.states.waypoint import Waypoint
from state_machine.states.state import State

from flight.maestro.air_drop import AirdropControl
from flight.waypoint.goto import move_to


async def run(self: Airdrop) -> State:
    """
    Implements the run method for the Airdrop state.

    Returns
    -------
    Waypoint : State
        The next state after the drone has successfully completed the Airdrop.

    Notes
    -----
    This method is responsible for initiating the Airdrop process of the drone and transitioning
    it back to the Waypoint state.
    """
    try:
        update_state("Airdrop")
        logging.info("Airdrop")
        if self.drone.address == "serial:///dev/ttyUSB0:921600":
            # setup airdrop
            airdrop = AirdropControl()

        with open("flight/data/output.json", encoding="utf8") as output:
            bottle_locations = json.load(output)

        with open("flight/data/bottles.json", encoding="utf8") as output:
            cylinders = json.load(output)

        logging.info("Moving to bottle drop")

        bottle: int
        servo_num: int
        cylinder_num: str

        # setting a priority for bottles
        if (cylinders["C1"])["Loaded"]:
            bottle = (cylinders["C1"])["Bottle"]
            servo_num = (cylinders["C1"])["Bottle"]
            cylinder_num = "C1"
        elif (cylinders["C3"])["Loaded"]:
            bottle = (cylinders["C3"])["Bottle"]
            servo_num = (cylinders["C3"])["Bottle"]
            cylinder_num = "C3"
        elif (cylinders["C2"])["Loaded"]:
            bottle = (cylinders["C2"])["Bottle"]
            servo_num = (cylinders["C2"])["Bottle"]
            cylinder_num = "C2"

        bottle_loc: dict[str, float] = bottle_locations[str(bottle)]

        # Move to the bottle with priority
        await move_to(self.drone.system, bottle_loc["latitude"], bottle_loc["longitude"], 80, 1)

<<<<<<< HEAD
        logging.info("Starting bottle drop %s", bottle)
=======
        logging.info(f"Starting bottle drop {bottle}")
>>>>>>> 37f2b053
        if self.drone.address == "serial:///dev/ttyUSB0:921600":
            await airdrop.drop_bottle(servo_num)

        (cylinders[cylinder_num])["Loaded"] = False

        with open("flight/data/bottles.json", encoding="utf8") as output:
            json.dump(cylinders, output)

        await asyncio.sleep(
            15
        )  # This will need to be changed based on how long it takes to drop the bottle

        logging.info("-- Airdrop done!")

        continue_run: bool = False

        for cylinder in cylinders:
            if cylinder["Loaded"]:
                continue_run = True

        if continue_run:
            return Waypoint(self.drone, self.flight_settings)
        return Land(self.drone, self.flight_settings)

    except asyncio.CancelledError as ex:
        logging.error("Airdrop state canceled")
        raise ex
    finally:
        pass


# Setting the run_callable attribute of the Airdrop class to the run function
Airdrop.run_callable = run<|MERGE_RESOLUTION|>--- conflicted
+++ resolved
@@ -67,11 +67,7 @@
         # Move to the bottle with priority
         await move_to(self.drone.system, bottle_loc["latitude"], bottle_loc["longitude"], 80, 1)
 
-<<<<<<< HEAD
         logging.info("Starting bottle drop %s", bottle)
-=======
-        logging.info(f"Starting bottle drop {bottle}")
->>>>>>> 37f2b053
         if self.drone.address == "serial:///dev/ttyUSB0:921600":
             await airdrop.drop_bottle(servo_num)
 
