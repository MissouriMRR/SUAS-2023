--- conflicted
+++ resolved
@@ -38,16 +38,6 @@
 
         with open("flight/data/bottles.json", encoding="utf8") as output:
             cylinders = json.load(output)
-<<<<<<< HEAD
-
-        bottle: int = 0
-
-        # For the amount of bottles there are...
-        logging.info("Bottle drop started")
-
-        # Set initial value for lowest distance so we can compare
-=======
->>>>>>> edd8b36c
 
         logging.info("Moving to bottle drop")
 
@@ -89,7 +79,6 @@
 
         logging.info("-- Airdrop done!")
 
-<<<<<<< HEAD
         self.drone.bottle_num = self.drone.bottle_num + 1
         if self.drone.servo_num == 2:
             self.drone.servo_num = 0
@@ -105,12 +94,6 @@
         if continue_run:
             return Waypoint(self.drone, self.flight_settings)
         return Land(self.drone, self.flight_settings)
-=======
-        if self.drone.bottle_num == 5:
-            return Land(self.drone, self.flight_settings)
-        self.drone.bottle_num = self.drone.bottle_num + 1
-        return Waypoint(self.drone, self.flight_settings)
->>>>>>> edd8b36c
 
     except asyncio.CancelledError as ex:
         logging.error("Airdrop state canceled")
