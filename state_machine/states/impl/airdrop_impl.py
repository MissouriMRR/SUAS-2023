"""Implements the behavior of the Airdrop state."""

import asyncio
import logging
import json

from state_machine.states.airdrop import Airdrop
from state_machine.states.land import Land
from state_machine.states.waypoint import Waypoint
from state_machine.states.state import State
from state_machine.states.land import Land

from flight.maestro.air_drop import AirdropControl
from flight.waypoint.goto import move_to


async def run(self: Airdrop) -> State:
    """
    Implements the run method for the Airdrop state.

    Returns
    -------
    Waypoint : State
        The next state after the drone has successfully completed the Airdrop.

    Notes
    -----
    This method is responsible for initiating the Airdrop process of the drone and transitioning
    it back to the Waypoint state.
    """
    try:
        logging.info("Airdrop")
        if self.drone.address == "serial:///dev/ttyUSB0:921600":
            # setup airdrop
            airdrop = AirdropControl()

        with open("flight/data/output.json", encoding="utf8") as output:
            bottle_locations = json.load(output)

<<<<<<< HEAD
        with open("flight/data/bottles.json", encoding="utf8") as output:
            cylinders = json.load(output)

        # For the amount of bottles there are...
        bottle_num: int = self.drone.num + 1
        logging.info("Bottle drop started")
=======
        logging.info("Moving to bottle drop")
>>>>>>> ff88f97b
        # Set initial value for lowest distance so we can compare

        bottle_loc: dict[str, float] = bottle_locations[str(self.drone.bottle_num)]

        # Move to the nearest bottle
        await move_to(self.drone.system, bottle_loc["latitude"], bottle_loc["longitude"], 80, 1)

        logging.info("Starting bottle drop")
        if self.drone.address == "serial:///dev/ttyUSB0:921600":
            await airdrop.drop_bottle(self.drone.servo_num)

        await asyncio.sleep(
            15
        )  # This will need to be changed based on how long it takes to drop the bottle

        logging.info("-- Airdrop done!")

        self.drone.bottle_num = self.drone.bottle_num + 1
        if self.drone.servo_num == 2:
            self.drone.servo_num = 0
        else:
            self.drone.servo_num = self.drone.servo_num + 1

<<<<<<< HEAD
        continuerun: bool = False

        for cylinder in cylinders:
            if cylinder["Loaded"]:
                continuerun = True

        if continuerun:
            return Waypoint(self.drone, self.flight_settings)
        return Land(self.drone, self.flight_settings)
=======
        if self.drone.bottle_num == 6:
            return Land(self.drone, self.flight_settings)
        return Waypoint(self.drone, self.flight_settings)
>>>>>>> ff88f97b

    except asyncio.CancelledError as ex:
        logging.error("Airdrop state canceled")
        raise ex
    finally:
        pass


# Setting the run_callable attribute of the Airdrop class to the run function
Airdrop.run_callable = run<|MERGE_RESOLUTION|>--- conflicted
+++ resolved
@@ -37,16 +37,13 @@
         with open("flight/data/output.json", encoding="utf8") as output:
             bottle_locations = json.load(output)
 
-<<<<<<< HEAD
         with open("flight/data/bottles.json", encoding="utf8") as output:
             cylinders = json.load(output)
 
         # For the amount of bottles there are...
         bottle_num: int = self.drone.num + 1
         logging.info("Bottle drop started")
-=======
-        logging.info("Moving to bottle drop")
->>>>>>> ff88f97b
+
         # Set initial value for lowest distance so we can compare
 
         bottle_loc: dict[str, float] = bottle_locations[str(self.drone.bottle_num)]
@@ -70,7 +67,6 @@
         else:
             self.drone.servo_num = self.drone.servo_num + 1
 
-<<<<<<< HEAD
         continuerun: bool = False
 
         for cylinder in cylinders:
@@ -80,11 +76,7 @@
         if continuerun:
             return Waypoint(self.drone, self.flight_settings)
         return Land(self.drone, self.flight_settings)
-=======
-        if self.drone.bottle_num == 6:
-            return Land(self.drone, self.flight_settings)
-        return Waypoint(self.drone, self.flight_settings)
->>>>>>> ff88f97b
+
 
     except asyncio.CancelledError as ex:
         logging.error("Airdrop state canceled")
